package ca.team1310.swerve.core.hardware.rev.neospark;

import static ca.team1310.swerve.utils.SwerveUtils.clamp;

import ca.team1310.swerve.core.DriveMotor;
import ca.team1310.swerve.core.config.MotorConfig;
import com.revrobotics.spark.SparkBase;
import com.revrobotics.spark.config.ClosedLoopConfig;
import com.revrobotics.spark.config.SparkBaseConfig;
import com.revrobotics.spark.config.SparkFlexConfig;

/**
 * @author Tony Field
 * @since 2025-01-26 07:01
 */
public abstract class NSDriveMotor<T extends SparkBase> extends NSBase<T> implements DriveMotor {

  private double prevTargetMPS = 0;
  private final double velocityConversionFactor;
  private final double maxMps;

  /**
   * Construct a properly configured drive motor.
   *
   * @param spark The spark motor controller
   * @param cfg The configuration of the motor
   * @param wheelRadiusMetres The radius of the wheel in metres
   * @param maxAttainableModuleSpeedMps The maximum attainable speed of the module's drive motor in
   *     metres per
   * @param robotPeriodMillis The period of the robot in milliseconds
   */
  public NSDriveMotor(
      T spark,
      MotorConfig cfg,
      double wheelRadiusMetres,
      double maxAttainableModuleSpeedMps,
      int robotPeriodMillis) {
    super(spark);
    this.maxMps = maxAttainableModuleSpeedMps;
    SparkFlexConfig config = new SparkFlexConfig();
    config.inverted(cfg.inverted());
    config.idleMode(SparkBaseConfig.IdleMode.kCoast);
    config.voltageCompensation(cfg.nominalVoltage());
    config.smartCurrentLimit(cfg.currentLimitAmps());
    config.closedLoopRampRate(cfg.rampRateSecondsZeroToFull());
    config.openLoopRampRate(cfg.rampRateSecondsZeroToFull());

    // Configure what the spark sends over CAN. Keep usage low.
    config
        .signals
        .absoluteEncoderPositionAlwaysOn(false)
        .absoluteEncoderVelocityAlwaysOn(false)
        .analogPositionAlwaysOn(false)
        .analogVelocityAlwaysOn(false)
        .analogVoltageAlwaysOn(false)
        .externalOrAltEncoderPositionAlwaysOn(false)
        .externalOrAltEncoderVelocityAlwaysOn(false)
        .primaryEncoderPositionAlwaysOn(false)
        .primaryEncoderVelocityAlwaysOn(false)
        .iAccumulationAlwaysOn(false);

    // drive motor signals
    config
        .signals
        .appliedOutputPeriodMs(robotPeriodMillis)
        .faultsPeriodMs(robotPeriodMillis) // default is 250ms
        .primaryEncoderVelocityAlwaysOn(true)
        .primaryEncoderVelocityPeriodMs(2) // default is 20ms
        .primaryEncoderPositionAlwaysOn(true)
        .primaryEncoderPositionPeriodMs(2); // default is 20ms

    // Drive motor
    double positionConversionFactor = (2 * Math.PI * wheelRadiusMetres) / cfg.gearRatio();
    // report in metres not rotations
    config.encoder.positionConversionFactor(positionConversionFactor);
    // report in metres per second not rotations per minute
<<<<<<< HEAD
    config.encoder.velocityConversionFactor(positionConversionfactor / 60);
    // reduce measurement lag --> read encoders every 2ms and use last 4 measurements for computing
    // velocity.  Default value is 100ms with a depth of 64
    config.encoder.quadratureMeasurementPeriod(2).quadratureAverageDepth(4);
=======
    velocityConversionFactor = positionConversionFactor / 60;
    config.encoder.velocityConversionFactor(velocityConversionFactor);
    // reduce measurement lag --> read encoders every 5ms and use last 4 measurements for computing
    // velocity
    config.encoder.quadratureMeasurementPeriod(5).quadratureAverageDepth(4);
>>>>>>> dd3c6330

    // configure PID controller - we want to speak in m/s
    config
        .closedLoop
        .feedbackSensor(ClosedLoopConfig.FeedbackSensor.kPrimaryEncoder)
        .pidf(cfg.p(), cfg.i(), cfg.d(), cfg.ff())
        .iZone(cfg.izone())
        .outputRange(-1, 1)
        .positionWrappingEnabled(false);

    // send them to the motor
    doWithRetry(
        () ->
            spark.configure(
                config,
                SparkBase.ResetMode.kNoResetSafeParameters,
                SparkBase.PersistMode.kPersistParameters));
  }

  @Override
  public double getDistance() {
    return encoder.getPosition();
  }

  @Override
  public void setReferenceVelocity(double targetVelocityMPS) {
    if (Math.abs(targetVelocityMPS - prevTargetMPS) < 1E-9) {
      return;
    }
<<<<<<< HEAD
    prevTarget = target;
    doWithRetry(() -> controller.setReference(target, SparkBase.ControlType.kVelocity));
  }

  private double asPower(double velocity) {
    // this fixes a bug in the controller.setReference
    // which does not seem to properly obey the conversion factor
    return velocity / maxSpeedMps * 20;
=======
    targetVelocityMPS = clamp(-maxMps, targetVelocityMPS, maxMps);
    prevTargetMPS = targetVelocityMPS;
    final double speedNegOneToOne = targetVelocityMPS / velocityConversionFactor;
    doWithRetry(() -> controller.setReference(speedNegOneToOne, SparkBase.ControlType.kVelocity));
>>>>>>> dd3c6330
  }

  @Override
  public double getVelocity() {
    return encoder.getVelocity();
  }

  public double getMeasuredVoltage() {
    return spark.getAppliedOutput();
  }
}<|MERGE_RESOLUTION|>--- conflicted
+++ resolved
@@ -39,7 +39,7 @@
     this.maxMps = maxAttainableModuleSpeedMps;
     SparkFlexConfig config = new SparkFlexConfig();
     config.inverted(cfg.inverted());
-    config.idleMode(SparkBaseConfig.IdleMode.kCoast);
+    config.idleMode(SparkBaseConfig.IdleMode.kBrake);
     config.voltageCompensation(cfg.nominalVoltage());
     config.smartCurrentLimit(cfg.currentLimitAmps());
     config.closedLoopRampRate(cfg.rampRateSecondsZeroToFull());
@@ -74,18 +74,11 @@
     // report in metres not rotations
     config.encoder.positionConversionFactor(positionConversionFactor);
     // report in metres per second not rotations per minute
-<<<<<<< HEAD
-    config.encoder.velocityConversionFactor(positionConversionfactor / 60);
+    velocityConversionFactor = positionConversionFactor / 60;
+    config.encoder.velocityConversionFactor(velocityConversionFactor);
     // reduce measurement lag --> read encoders every 2ms and use last 4 measurements for computing
     // velocity.  Default value is 100ms with a depth of 64
     config.encoder.quadratureMeasurementPeriod(2).quadratureAverageDepth(4);
-=======
-    velocityConversionFactor = positionConversionFactor / 60;
-    config.encoder.velocityConversionFactor(velocityConversionFactor);
-    // reduce measurement lag --> read encoders every 5ms and use last 4 measurements for computing
-    // velocity
-    config.encoder.quadratureMeasurementPeriod(5).quadratureAverageDepth(4);
->>>>>>> dd3c6330
 
     // configure PID controller - we want to speak in m/s
     config
@@ -115,21 +108,10 @@
     if (Math.abs(targetVelocityMPS - prevTargetMPS) < 1E-9) {
       return;
     }
-<<<<<<< HEAD
-    prevTarget = target;
-    doWithRetry(() -> controller.setReference(target, SparkBase.ControlType.kVelocity));
-  }
-
-  private double asPower(double velocity) {
-    // this fixes a bug in the controller.setReference
-    // which does not seem to properly obey the conversion factor
-    return velocity / maxSpeedMps * 20;
-=======
     targetVelocityMPS = clamp(-maxMps, targetVelocityMPS, maxMps);
     prevTargetMPS = targetVelocityMPS;
     final double speedNegOneToOne = targetVelocityMPS / velocityConversionFactor;
     doWithRetry(() -> controller.setReference(speedNegOneToOne, SparkBase.ControlType.kVelocity));
->>>>>>> dd3c6330
   }
 
   @Override
