--- conflicted
+++ resolved
@@ -75,17 +75,26 @@
             this.modules[2] = new SwerveModuleSimulation(cfg.backLeftModuleConfig());
             this.modules[3] = new SwerveModuleSimulation(cfg.backRightModuleConfig());
         } else {
-<<<<<<< HEAD
-            this.modules[0] = new SwerveModuleImpl(cfg.frontRightModuleConfig(), (int) (dt * 1000));
-            this.modules[1] = new SwerveModuleImpl(cfg.frontLeftModuleConfig(), (int) (dt * 1000));
-            this.modules[2] = new SwerveModuleImpl(cfg.backLeftModuleConfig(), (int) (dt * 1000));
-            this.modules[3] = new SwerveModuleImpl(cfg.backRightModuleConfig(), (int) (dt * 1000));
-=======
-            this.modules[0] = new SwerveModuleImpl(cfg.frontLeftModuleConfig(), cfg.maxAttainableModuleSpeedMetresPerSecond(), (int) (dt * 1000));
-            this.modules[1] = new SwerveModuleImpl(cfg.frontRightModuleConfig(), cfg.maxAttainableModuleSpeedMetresPerSecond(), (int) (dt * 1000));
-            this.modules[2] = new SwerveModuleImpl(cfg.backLeftModuleConfig(), cfg.maxAttainableModuleSpeedMetresPerSecond(), (int) (dt * 1000));
-            this.modules[3] = new SwerveModuleImpl(cfg.backRightModuleConfig(), cfg.maxAttainableModuleSpeedMetresPerSecond(), (int) (dt * 1000));
->>>>>>> 2b938731
+            this.modules[0] = new SwerveModuleImpl(
+                cfg.frontRightModuleConfig(),
+                cfg.maxAttainableModuleSpeedMetresPerSecond(),
+                (int) (dt * 1000)
+            );
+            this.modules[1] = new SwerveModuleImpl(
+                cfg.frontLeftModuleConfig(),
+                cfg.maxAttainableModuleSpeedMetresPerSecond(),
+                (int) (dt * 1000)
+            );
+            this.modules[2] = new SwerveModuleImpl(
+                cfg.backLeftModuleConfig(),
+                cfg.maxAttainableModuleSpeedMetresPerSecond(),
+                (int) (dt * 1000)
+            );
+            this.modules[3] = new SwerveModuleImpl(
+                cfg.backRightModuleConfig(),
+                cfg.maxAttainableModuleSpeedMetresPerSecond(),
+                (int) (dt * 1000)
+            );
         }
 
         this.moduleStates = new ModuleState[4];
